--- conflicted
+++ resolved
@@ -9,56 +9,30 @@
 from typing import Any, Dict, List, Optional
 
 from strands import Agent
-<<<<<<< HEAD
-=======
-from strands.hooks import (
-    AgentInitializedEvent,
-    HookProvider,
-    HookRegistry,
-    MessageAddedEvent,
-)
-
-# Try to import AgentCore components with fallbacks and detailed logging
-logger = logging.getLogger(__name__)
-
-try:
-    logger.debug("Attempting to import MemoryClient from bedrock_agentcore.memory")
-    from bedrock_agentcore.memory import MemoryClient
-except ImportError as e:
-    logger.debug(f"Failed to import from bedrock_agentcore.memory: {e}")
-    # Fallback for different package structure
-    try:
-        logger.debug("Attempting to import MemoryClient from bedrock_agentcore_starter_toolkit.memory")
-        from bedrock_agentcore_starter_toolkit.memory import MemoryClient
-    except ImportError as e2:
-        logger.warning(f"Failed to import MemoryClient from all known paths: {e2}")
-        MemoryClient = None
->>>>>>> e989fb5d
 
 # Try to import Strands hooks with fallbacks
 try:
-<<<<<<< HEAD
     from strands.hooks import AgentInitializedEvent, HookProvider, HookRegistry, MessageAddedEvent
     STRANDS_HOOKS_AVAILABLE = True
 except ImportError:
     # Create mock classes if strands hooks are not available
     STRANDS_HOOKS_AVAILABLE = False
     logger.warning("Strands hooks not available, using mock implementations")
-    
+
     class HookProvider:
         def __init__(self):
             self.name = "mock_provider"
-    
+
     class HookRegistry:
         def __init__(self):
             self.hooks = []
-        
+
         def add_hook(self, hook):
             self.hooks.append(hook)
-    
+
     class AgentInitializedEvent:
         pass
-    
+
     class MessageAddedEvent:
         pass
 
@@ -66,10 +40,10 @@
 class SimpleConversationMemory:
     def __init__(self):
         self.conversations = {}
-    
+
     async def get_messages(self, session_id: str, max_messages: int = 10):
         return self.conversations.get(session_id, [])[-max_messages:]
-    
+
     async def add_message(self, session_id: str, role: str, content: str):
         if session_id not in self.conversations:
             self.conversations[session_id] = []
@@ -86,24 +60,6 @@
 # For now, we'll use a simple approach instead of BedrockAgentCoreClient
 AGENTCORE_CLIENT_AVAILABLE = False
 BedrockAgentCoreClient = None
-=======
-    logger.debug("Attempting to import BedrockAgentCoreClient from bedrock_agentcore")
-    from bedrock_agentcore import BedrockAgentCoreClient
-except ImportError as e:
-    logger.debug(f"Failed to import from bedrock_agentcore: {e}")
-    # Try alternative imports
-    try:
-        logger.debug("Attempting to import BedrockAgentCoreClient from bedrock_agentcore_starter_toolkit")
-        from bedrock_agentcore_starter_toolkit import BedrockAgentCoreClient
-    except ImportError as e2:
-        logger.debug(f"Failed to import from bedrock_agentcore_starter_toolkit: {e2}")
-        try:
-            logger.debug("Attempting to import BedrockAgentCoreClient from bedrock_agentcore_starter_toolkit.client")
-            from bedrock_agentcore_starter_toolkit.client import BedrockAgentCoreClient
-        except ImportError as e3:
-            logger.warning(f"Failed to import BedrockAgentCoreClient from all known paths: {e3}")
-            BedrockAgentCoreClient = None
->>>>>>> e989fb5d
 
 # Configure logging
 logging.basicConfig(level=logging.INFO)
@@ -258,65 +214,22 @@
         """Initialize the orchestrator with all agents and AgentCore integration"""
         self.region = region
 
-<<<<<<< HEAD
         # Initialize simple memory client
         self.memory_client = MemoryClient()
         self.agentcore_client = None  # Not using complex AgentCore client for now
-        
+
         # Initialize hook registry and providers
         self.hook_registry = HookRegistry()
-        
+
         if STRANDS_HOOKS_AVAILABLE:
             self.routing_hook_provider = EnvisionRoutingHookProvider()
             self.knowledge_hook_provider = EnvisionKnowledgeHookProvider()
-            
+
             # Add hooks to registry (using add_hook instead of register_provider)
             self.hook_registry.add_hook(self.routing_hook_provider)
             self.hook_registry.add_hook(self.knowledge_hook_provider)
         else:
             logger.warning("Strands hooks not available, using simplified agent creation")
-=======
-        # Initialize AgentCore client and memory with fallbacks
-        if BedrockAgentCoreClient:
-            try:
-                self.agentcore_client = BedrockAgentCoreClient(region=region)
-            except Exception as e:
-                logger.warning(f"Could not initialize BedrockAgentCoreClient: {e}")
-                self.agentcore_client = None
-        else:
-            logger.warning("BedrockAgentCoreClient not available")
-            self.agentcore_client = None
-
-        if MemoryClient:
-            try:
-                # First, try to initialize with the region parameter for newer library versions.
-                self.memory_client = MemoryClient(region=region)
-                logger.info("Initialized MemoryClient with region.")
-            except TypeError:
-                # If that fails, it might be an older version that doesn't accept 'region'.
-                logger.warning(
-                    "MemoryClient does not accept 'region' argument. "
-                    "Falling back to default initialization."
-                )
-                try:
-                    self.memory_client = MemoryClient()
-                    logger.info("Initialized MemoryClient without region.")
-                except Exception as e:
-                    logger.error(f"Failed to initialize MemoryClient on fallback: {e}")
-                    self.memory_client = None
-            except Exception as e:
-                logger.error(f"Could not initialize MemoryClient: {e}")
-                self.memory_client = None
-        else:
-            logger.warning("MemoryClient not available")
-            self.memory_client = None
-
-        # Initialize hook providers
-        self.hook_providers = [
-            EnvisionRoutingHookProvider(),
-            EnvisionKnowledgeHookProvider(),
-        ]
->>>>>>> e989fb5d
 
         # Initialize agents with available components
         self.orchestrator = self._create_orchestrator_agent()
