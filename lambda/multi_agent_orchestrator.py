"""
Multi-Agent Orchestrator for Envision Sustainability Framework
Uses Strands Agent with AgentCore to coordinate between knowledge base queries and general sustainability questions
"""

import asyncio
import json
import logging
from typing import Any, Dict, List, Optional

from bedrock_agentcore import BedrockAgentCoreClient
from bedrock_agentcore.memory import MemoryClient
from strands import Agent
from strands.hooks import (
    AgentInitializedEvent,
    HookProvider,
    HookRegistry,
    MessageAddedEvent,
)

# Configure logging
logging.basicConfig(level=logging.INFO)
logger = logging.getLogger(__name__)


class EnvisionRoutingHookProvider(HookProvider):
    """Hook provider for intelligent routing decisions"""

    def __init__(self):
        super().__init__()
        self.name = "envision_routing"

    async def on_agent_initialized(self, event: AgentInitializedEvent):
        """Handle agent initialization"""
        logger.info(f"Agent {event.agent.name} initialized for Envision routing")

    async def on_message_added(self, event: MessageAddedEvent):
        """Analyze messages for routing decisions"""
        message_content = event.message.content.lower()

        # Analyze for Envision-specific keywords
        envision_keywords = [
            "envision",
            "credit",
            "category",
            "scoring",
            "assessment",
            "quality of life",
            "leadership",
            "resource allocation",
            "natural world",
            "climate and resilience",
        ]

        general_keywords = [
            "sustainability",
            "green building",
            "sdg",
            "climate change",
            "renewable energy",
            "circular economy",
            "best practices",
        ]

        envision_score = sum(
            1 for keyword in envision_keywords if keyword in message_content
        )
        general_score = sum(
            1 for keyword in general_keywords if keyword in message_content
        )

        # Add routing metadata to the message
        event.message.metadata = event.message.metadata or {}
        event.message.metadata.update(
            {
                "routing_analysis": {
                    "envision_score": envision_score,
                    "general_score": general_score,
                    "recommended_agent": (
                        "knowledge" if envision_score > general_score else "general"
                    ),
                    "confidence": max(envision_score, general_score)
                    / max(len(message_content.split()), 1),
                }
            }
        )


class EnvisionKnowledgeHookProvider(HookProvider):
    """Hook provider for Envision knowledge enhancement"""

    def __init__(self):
        super().__init__()
        self.name = "envision_knowledge"

    async def on_message_added(self, event: MessageAddedEvent):
        """Enhance messages with Envision context"""
        message_content = event.message.content.lower()

        # Add Envision-specific context
        envision_context = {}

        if "quality of life" in message_content:
            envision_context["category"] = "Quality of Life"
            envision_context["credits"] = [
                "QL1.1",
                "QL1.2",
                "QL1.3",
                "QL2.1",
                "QL2.2",
                "QL2.3",
                "QL3.1",
                "QL3.2",
                "QL3.3",
            ]
        elif "leadership" in message_content:
            envision_context["category"] = "Leadership"
            envision_context["credits"] = [
                "LD1.1",
                "LD1.2",
                "LD1.3",
                "LD1.4",
                "LD2.1",
                "LD2.2",
                "LD3.1",
                "LD3.2",
            ]
        elif "resource allocation" in message_content:
            envision_context["category"] = "Resource Allocation"
            envision_context["credits"] = [
                "RA1.1",
                "RA1.2",
                "RA1.3",
                "RA2.1",
                "RA2.2",
                "RA3.1",
                "RA3.2",
            ]
        elif "natural world" in message_content:
            envision_context["category"] = "Natural World"
            envision_context["credits"] = [
                "NW1.1",
                "NW1.2",
                "NW1.3",
                "NW1.4",
                "NW1.5",
                "NW1.6",
                "NW1.7",
                "NW2.1",
                "NW2.2",
                "NW2.3",
                "NW3.1",
                "NW3.2",
                "NW3.3",
            ]
        elif "climate" in message_content or "resilience" in message_content:
            envision_context["category"] = "Climate and Resilience"
            envision_context["credits"] = ["CR1.1", "CR1.2", "CR2.1", "CR2.2"]

        if envision_context:
            event.message.metadata = event.message.metadata or {}
            event.message.metadata["envision_context"] = envision_context


class EnvisionMultiAgentOrchestrator:
    """
    Multi-agent orchestrator for the Envision Sustainability Framework using Strands with AgentCore
    """

    def __init__(self, region: str = "us-east-1"):
        """Initialize the orchestrator with all agents and AgentCore integration"""
        self.region = region

        # Initialize AgentCore client and memory
        self.agentcore_client = BedrockAgentCoreClient(region=region)
        self.memory_client = MemoryClient(region=region)

        # Initialize hook registry and providers
        self.hook_registry = HookRegistry()
        self.routing_hook_provider = EnvisionRoutingHookProvider()
        self.knowledge_hook_provider = EnvisionKnowledgeHookProvider()

        # Register hook providers
        self.hook_registry.register_provider(self.routing_hook_provider)
        self.hook_registry.register_provider(self.knowledge_hook_provider)

        # Initialize agents with AgentCore integration
        self.orchestrator = self._create_orchestrator_agent()
        self.knowledge_agent = self._create_knowledge_agent()
        self.general_sustainability_agent = self._create_general_sustainability_agent()

        logger.info("Multi-agent orchestrator with AgentCore initialized successfully")

    def _create_orchestrator_agent(self) -> Agent:
        """Create the orchestrator agent that decides which specialist to use"""

        orchestrator_prompt = """You are an intelligent orchestrator for the Envision Sustainability Framework assistant system.

Your role is to analyze user questions and decide which specialist agent should handle the query.

Use the routing analysis provided in the message metadata to make informed decisions.

1. **Knowledge Base Agent**: Use when the user asks about:
   - Specific Envision Framework criteria, credits, or categories
   - Technical details about sustainable infrastructure practices
   - Specific scoring methodologies or assessment procedures
   - References to Envision manual content or guidelines
   - Questions that require factual information from the Envision documentation

2. **General Sustainability Agent**: Use when the user asks about:
   - General sustainability concepts not specific to Envision
   - Broad environmental or sustainability topics
   - Conceptual questions about sustainable development
   - Industry trends or general best practices
   - Questions that don't require specific Envision documentation

IMPORTANT: You must respond with ONLY a JSON object in this exact format:
{
    "agent": "knowledge" | "general",
    "reasoning": "Brief explanation of why this agent was chosen",
    "query": "The user's question, potentially rephrased for the chosen agent"
}

Do not include any other text, explanations, or formatting. Only return the JSON object."""

        return Agent(
            name="orchestrator",
            model="anthropic.claude-3-5-sonnet-20241022-v2:0",
            instructions=orchestrator_prompt,
            hook_registry=self.hook_registry,
            memory_client=self.memory_client,
            agentcore_client=self.agentcore_client,
        )

    def _create_knowledge_agent(self) -> Agent:
        """Create the knowledge base agent for Envision-specific queries"""

        knowledge_prompt = """You are an expert assistant specializing in the Envision Sustainable Infrastructure Framework.

Your expertise includes:
- All Envision categories: Quality of Life, Leadership, Resource Allocation, Natural World, Climate and Resilience
- Specific credits and their requirements within each category
- Scoring methodologies and assessment procedures
- Technical implementation guidance
- Best practices for sustainable infrastructure projects

Use the Envision context provided in the message metadata to enhance your responses with specific credit information.

When answering questions:
1. Provide accurate, detailed information based on the Envision framework
2. Reference specific credits or categories when relevant (use metadata context)
3. Include practical implementation guidance when appropriate
4. If you're unsure about specific details, acknowledge the limitation
5. Use clear, professional language suitable for infrastructure professionals

Focus on being helpful, accurate, and actionable in your responses."""

        return Agent(
            name="knowledge_agent",
            model="anthropic.claude-3-5-sonnet-20241022-v2:0",
            instructions=knowledge_prompt,
            hook_registry=self.hook_registry,
            memory_client=self.memory_client,
            agentcore_client=self.agentcore_client,
            # Note: In a real implementation, you would add knowledge base tools here
            # tools=[knowledge_base_tool]
        )

    def _create_general_sustainability_agent(self) -> Agent:
        """Create the general sustainability agent for broader topics"""

        general_prompt = """You are a knowledgeable sustainability expert with broad expertise in environmental and sustainable development topics.

Your areas of expertise include:
- General sustainability principles and concepts
- Environmental impact assessment
- Sustainable development goals (SDGs)
- Green building and infrastructure practices
- Climate change mitigation and adaptation
- Circular economy principles
- Renewable energy and resource efficiency
- Environmental policy and regulations
- Industry sustainability trends and best practices

When answering questions:
1. Provide comprehensive, well-informed responses on sustainability topics
2. Draw connections to relevant frameworks and standards when appropriate
3. Include practical examples and case studies when helpful
4. Acknowledge when topics are outside your expertise
5. Use accessible language while maintaining technical accuracy

Your goal is to educate and inform about sustainability topics in a way that's actionable and relevant to infrastructure and development professionals."""

        return Agent(
            name="general_sustainability_agent",
            model="anthropic.claude-3-5-sonnet-20241022-v2:0",
            instructions=general_prompt,
            hook_registry=self.hook_registry,
            memory_client=self.memory_client,
            agentcore_client=self.agentcore_client,
        )

    async def process_query(self, user_query: str, session_id: str) -> str:
        """
        Process a user query through the multi-agent system

        Args:
            user_query: The user's question
            session_id: Session identifier for conversation continuity

        Returns:
            The response from the appropriate specialist agent
        """
        try:
            logger.info(f"Processing query: {user_query[:100]}...")

            # Step 1: Get orchestrator decision
            orchestrator_response = await self._get_orchestrator_decision(
                user_query, session_id
            )

<<<<<<< HEAD
            # Step 2: Route to appropriate agent
            if orchestrator_response["agent"] == "knowledge":
                response = await self._query_knowledge_agent(
                    orchestrator_response["query"],
                    session_id,
                    orchestrator_response["reasoning"],
=======
            # Step 2: Log the routing decision with model info
            chosen_agent_name = orchestrator_response.get("agent")
            reasoning = orchestrator_response.get("reasoning", "No reasoning provided.")
            
            if chosen_agent_name == "knowledge":
                chosen_agent_instance = self.knowledge_agent
            else:
                # Default to general agent if not knowledge
                chosen_agent_name = "general"
                chosen_agent_instance = self.general_sustainability_agent

            logger.info(
                f"Routing to agent: {chosen_agent_instance.name}, "
                f"Model: {chosen_agent_instance.model}, "
                f"Reasoning: {reasoning}"
            )

            # Step 3: Route to appropriate agent
            if chosen_agent_name == "knowledge":
                response = await self._query_knowledge_agent(
                    orchestrator_response["query"],
                    session_id
>>>>>>> e1113630
                )
            else:
                response = await self._query_general_agent(
                    orchestrator_response["query"],
<<<<<<< HEAD
                    session_id,
                    orchestrator_response["reasoning"],
=======
                    session_id
>>>>>>> e1113630
                )

            # Step 3: Store in memory for context using AgentCore MemoryClient
            await self.memory_client.add_message(
                session_id=session_id, role="user", content=user_query
            )
            await self.memory_client.add_message(
                session_id=session_id, role="assistant", content=response
            )

            return response

        except Exception as e:
            logger.error(f"Error processing query: {str(e)}")
            return f"I apologize, but I encountered an error while processing your question: {str(e)}"

    async def _get_orchestrator_decision(
        self, query: str, session_id: str
    ) -> Dict[str, str]:
        """Get the orchestrator's decision on which agent to use"""
        try:
            # Get conversation history for context using AgentCore MemoryClient
            history = await self.memory_client.get_messages(
                session_id=session_id, max_messages=10
            )
            context = self._format_conversation_history(history)

            # Create a message for the orchestrator
            message = {
                "role": "user",
                "content": f"""Previous conversation context:
{context}

Current user question: {query}

Analyze this question and decide which agent should handle it.""",
            }

            # Run the orchestrator agent with proper message format
            response = await self.orchestrator.run(message)

            # Extract the response content
            response_content = (
                response.get("content", "")
                if isinstance(response, dict)
                else str(response)
            )

            # Parse the JSON response
            try:
                decision = json.loads(response_content.strip())

                # Validate the response format
                if not all(key in decision for key in ["agent", "reasoning", "query"]):
                    raise ValueError("Missing required keys in orchestrator response")

                if decision["agent"] not in ["knowledge", "general"]:
                    raise ValueError("Invalid agent selection")

                logger.info(
                    f"Orchestrator decision: {decision['agent']} - {decision['reasoning']}"
                )
                return decision

            except (json.JSONDecodeError, ValueError) as e:
                logger.warning(f"Failed to parse orchestrator response: {e}")
                # Fallback decision
                return {
                    "agent": "knowledge",
                    "reasoning": "Defaulting to knowledge agent due to parsing error",
                    "query": query,
                }

        except Exception as e:
            logger.error(f"Error getting orchestrator decision: {e}")
            # Fallback to knowledge agent
            return {
                "agent": "knowledge",
                "reasoning": "Defaulting to knowledge agent due to orchestrator error",
                "query": query,
            }

    async def _query_knowledge_agent(
<<<<<<< HEAD
        self, query: str, session_id: str, reasoning: str
    ) -> str:
        """Query the knowledge base agent"""
        try:
            logger.info(f"Routing to knowledge agent: {reasoning}")

=======
        self, query: str, session_id: str
    ) -> str:
        """Query the knowledge base agent"""
        try:
>>>>>>> e1113630
            # Get relevant conversation history
            history = await self.memory_client.get_messages(
                session_id=session_id, max_messages=6
            )
            context = self._format_conversation_history(history)

            # Create message for the knowledge agent
            message = {
                "role": "user",
                "content": f"""Previous conversation context:
{context}

User question: {query}

Please provide a detailed response based on the Envision Sustainable Infrastructure Framework.""",
            }

            response = await self.knowledge_agent.run(message)

            # Extract response content
            response_content = (
                response.get("content", "")
                if isinstance(response, dict)
                else str(response)
            )
            return response_content

        except Exception as e:
            logger.error(f"Error querying knowledge agent: {e}")
            return f"I apologize, but I encountered an error accessing the Envision knowledge base: {str(e)}"

    async def _query_general_agent(
<<<<<<< HEAD
        self, query: str, session_id: str, reasoning: str
    ) -> str:
        """Query the general sustainability agent"""
        try:
            logger.info(f"Routing to general sustainability agent: {reasoning}")

=======
        self, query: str, session_id: str
    ) -> str:
        """Query the general sustainability agent"""
        try:
>>>>>>> e1113630
            # Get relevant conversation history
            history = await self.memory_client.get_messages(
                session_id=session_id, max_messages=6
            )
            context = self._format_conversation_history(history)

            # Create message for the general agent
            message = {
                "role": "user",
                "content": f"""Previous conversation context:
{context}

User question: {query}

Please provide a comprehensive response on this sustainability topic.""",
            }

            response = await self.general_sustainability_agent.run(message)

            # Extract response content
            response_content = (
                response.get("content", "")
                if isinstance(response, dict)
                else str(response)
            )
            return response_content

        except Exception as e:
            logger.error(f"Error querying general sustainability agent: {e}")
            return f"I apologize, but I encountered an error with the sustainability expert: {str(e)}"

    def _format_conversation_history(self, history: List[Dict[str, Any]]) -> str:
        """Format conversation history for context"""
        if not history:
            return "No previous conversation."

        formatted = []
        for msg in history[-6:]:  # Last 6 messages for context
            role = msg.get("role", "unknown")
            content = msg.get("content", "")
            formatted.append(f"{role.title()}: {content}")

        return "\n".join(formatted)


# Example usage and testing
async def test_orchestrator():
    """Test the multi-agent orchestrator"""
    orchestrator = EnvisionMultiAgentOrchestrator()

    test_queries = [
        "What are the Quality of Life credits in the Envision framework?",
        "How can I reduce carbon emissions in my construction project?",
        "What is the scoring methodology for the Natural World category?",
        "What are the latest trends in sustainable infrastructure?",
        "How do I implement the Leadership credits in my project?",
    ]

    session_id = "test_session_001"

    for query in test_queries:
        print(f"\n{'='*60}")
        print(f"Query: {query}")
        print(f"{'='*60}")

        response = await orchestrator.process_query(query, session_id)
        print(f"Response: {response}")


if __name__ == "__main__":
    import asyncio

    asyncio.run(test_orchestrator())<|MERGE_RESOLUTION|>--- conflicted
+++ resolved
@@ -319,18 +319,10 @@
                 user_query, session_id
             )
 
-<<<<<<< HEAD
-            # Step 2: Route to appropriate agent
-            if orchestrator_response["agent"] == "knowledge":
-                response = await self._query_knowledge_agent(
-                    orchestrator_response["query"],
-                    session_id,
-                    orchestrator_response["reasoning"],
-=======
             # Step 2: Log the routing decision with model info
             chosen_agent_name = orchestrator_response.get("agent")
             reasoning = orchestrator_response.get("reasoning", "No reasoning provided.")
-            
+
             if chosen_agent_name == "knowledge":
                 chosen_agent_instance = self.knowledge_agent
             else:
@@ -349,17 +341,11 @@
                 response = await self._query_knowledge_agent(
                     orchestrator_response["query"],
                     session_id
->>>>>>> e1113630
                 )
             else:
                 response = await self._query_general_agent(
                     orchestrator_response["query"],
-<<<<<<< HEAD
-                    session_id,
-                    orchestrator_response["reasoning"],
-=======
                     session_id
->>>>>>> e1113630
                 )
 
             # Step 3: Store in memory for context using AgentCore MemoryClient
@@ -443,19 +429,12 @@
             }
 
     async def _query_knowledge_agent(
-<<<<<<< HEAD
         self, query: str, session_id: str, reasoning: str
     ) -> str:
         """Query the knowledge base agent"""
         try:
             logger.info(f"Routing to knowledge agent: {reasoning}")
 
-=======
-        self, query: str, session_id: str
-    ) -> str:
-        """Query the knowledge base agent"""
-        try:
->>>>>>> e1113630
             # Get relevant conversation history
             history = await self.memory_client.get_messages(
                 session_id=session_id, max_messages=6
@@ -488,19 +467,12 @@
             return f"I apologize, but I encountered an error accessing the Envision knowledge base: {str(e)}"
 
     async def _query_general_agent(
-<<<<<<< HEAD
         self, query: str, session_id: str, reasoning: str
     ) -> str:
         """Query the general sustainability agent"""
         try:
             logger.info(f"Routing to general sustainability agent: {reasoning}")
 
-=======
-        self, query: str, session_id: str
-    ) -> str:
-        """Query the general sustainability agent"""
-        try:
->>>>>>> e1113630
             # Get relevant conversation history
             history = await self.memory_client.get_messages(
                 session_id=session_id, max_messages=6
